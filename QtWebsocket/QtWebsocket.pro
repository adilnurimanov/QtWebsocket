#-------------------------------------------------
#
# Project created by QtCreator 2012-03-05T10:38:43
#
#-------------------------------------------------

QT += network

QT -= gui

TARGET = QtWebsocket
TEMPLATE = lib
CONFIG += staticlib

SOURCES += \
    QWsServer.cpp \
    QWsSocket.cpp \
<<<<<<< HEAD
    QWsHandshake.cpp \
    QTlsServer.cpp \
    functions.cpp
=======
    QWsFrame.cpp
>>>>>>> 58adaddc

HEADERS += \
    QWsServer.h \
    QWsSocket.h \
<<<<<<< HEAD
    QWsHandshake.h \
    QTlsServer.h \
    functions.h
=======
    QWsFrame.h
>>>>>>> 58adaddc
<|MERGE_RESOLUTION|>--- conflicted
+++ resolved
@@ -14,22 +14,17 @@
 
 SOURCES += \
     QWsServer.cpp \
-    QWsSocket.cpp \
-<<<<<<< HEAD
+				QWsSocket.cpp \
     QWsHandshake.cpp \
+				QWsFrame.cpp \
     QTlsServer.cpp \
-    functions.cpp
-=======
-    QWsFrame.cpp
->>>>>>> 58adaddc
+				functions.cpp
 
 HEADERS += \
     QWsServer.h \
     QWsSocket.h \
-<<<<<<< HEAD
-    QWsHandshake.h \
+				QWsHandshake.h \
+				QWsFrame.h \
     QTlsServer.h \
-    functions.h
-=======
-    QWsFrame.h
->>>>>>> 58adaddc
+				functions.h \
+    WsEnums.h