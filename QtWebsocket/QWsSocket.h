/*
Copyright (C) 2013 Antoine Lafarge qtwebsocket@gmail.com

This program is free software: you can redistribute it and/or modify
it under the terms of the GNU General Public License as published by
the Free Software Foundation, either version 3 of the License, or
any later version.

This program is distributed in the hope that it will be useful,
but WITHOUT ANY WARRANTY; without even the implied warranty of
MERCHANTABILITY or FITNESS FOR A PARTICULAR PURPOSE.  See the
GNU General Public License for more details.

You should have received a copy of the GNU General Public License
along with this program.  If not, see <http://www.gnu.org/licenses/>.
*/

#ifndef QWSSOCKET_H
#define QWSSOCKET_H

#include <QRegExp>
#include <QTcpSocket>
#include <QSslSocket>
#include <QSsl>
#include <QSslKey>
#include <QHostAddress>
#include <QTime>
#include <QStringList>

<<<<<<< HEAD
#include "WsEnums.h"
#include "QWsHandshake.h"

namespace QtWebsocket
=======
class QWsFrame;

enum EWebsocketVersion
>>>>>>> 58adaddc
{

class QWsSocket : public QAbstractSocket
{
	Q_OBJECT

	friend class QWsServer;

public:
<<<<<<< HEAD
=======
	enum EOpcode
	{
		OpContinue = 0x0,
		OpText = 0x1,
		OpBinary = 0x2,
		OpReserved3 = 0x3,
		OpReserved4 = 0x4,
		OpReserved5 = 0x5,
		OpReserved6 = 0x6,
		OpReserved7 = 0x7,
		OpClose = 0x8,
		OpPing = 0x9,
		OpPong = 0xA,
		OpReservedB = 0xB,
		OpReservedV = 0xC,
		OpReservedD = 0xD,
		OpReservedE = 0xE,
		OpReservedF = 0xF
	};
	enum ECloseStatusCode
	{
		NoCloseStatusCode = 0,
		CloseNormal = 1000,
		CloseGoingAway = 1001,
		CloseProtocolError = 1002,
		CloseDataTypeNotSupported = 1003,
		CloseReserved1004 = 1004,
		CloseMissingStatusCode = 1005,
		CloseAbnormalDisconnection = 1006,
		CloseWrongDataType = 1007,
		ClosePolicyViolated = 1008,
		CloseTooMuchData = 1009,
		CloseMissingExtension = 1010,
		CloseBadOperation = 1011,
		CloseTLSHandshakeFailed = 1015
	};

	enum EReadingState
	{
		HeaderPending,
		PayloadLengthPending,
		BigPayloadLenghPending,
		MaskPending,
		PayloadBodyPending,
	};

>>>>>>> 58adaddc
	// ctor
	QWsSocket(QObject* parent = NULL, QTcpSocket* socket = NULL, EWebsocketVersion ws_v = WS_V13);
	// dtor
	virtual ~QWsSocket();

	// Public methods
	EWebsocketVersion version();
	QString resourceName();
	QString host();
	QHostAddress hostAddress();
	int hostPort();
	QString origin();
	QString protocol();
	QString extensions();

	void setResourceName(QString rn);
	void setHost(QString h);
	void setHostAddress(QString ha);
	void setHostPort(int hp);
	void setOrigin(QString o);
	void setProtocol(QString p);
	void setExtensions(QString e);

	qint64 write(const QString& string); // write data as text
	qint64 write(const QByteArray & byteArray); // write data as binary

public slots:
	void connectToHost(const QString & hostName, quint16 port = 80, OpenMode mode = ReadWrite);
	void connectToHost(const QHostAddress & address, quint16 port = 80, OpenMode mode = ReadWrite);
	void disconnectFromHost();
	void abort(QString reason = QString());
	void ping();

signals:
	void frameReceived(QString frame);
	void frameReceived(QByteArray frame);
	void pong(quint64 elapsedTime);
	void encrypted();
	void sslErrors(const QList<QSslError>& errors);

protected:
	qint64 writeFrames (const QList<QByteArray>& framesList);
	qint64 writeFrame (const QByteArray& byteArray);
	inline qint64 internalWrite(const QByteArray& string, bool asBinary);
	void initTcpSocket();

protected slots:
	virtual void close(ECloseStatusCode closeStatusCode = NoCloseStatusCode, QString reason = QString());
	void processDataV0();
	void processDataV4();
	void processHandshake();
	void processTcpStateChanged(QAbstractSocket::SocketState socketState);
	void processTcpError(QAbstractSocket::SocketError err);
	void startHandshake();
	void onEncrypted();

private:

	// private vars
	QTcpSocket* tcpSocket;
	QByteArray currentFrame;
	QTime pingTimer;
<<<<<<< HEAD
	
	WsMode _wsMode;
=======

	QWsFrame* _currentFrame;
	QByteArray currentData;
	EOpcode currentDataOpcode;

	/*!
	 * True if we are waiting for a final data fragment.
	 */
	bool continuation;

>>>>>>> 58adaddc
	EWebsocketVersion _version;
	QString _resourceName;
	QString _hostName;
	QString _host;
	QHostAddress _hostAddress;
	quint16 _hostPort;
	QString _origin;
	QString _protocol;
	QString _extensions;

	bool closingHandshakeSent;
	bool closingHandshakeReceived;

	EOpcode currentOpcode;
	ECloseStatusCode closeStatusCode;

	static const QString regExpAcceptStr;
	static const QString regExpUpgradeStr;
	static const QString regExpConnectionStr;
	static const QString connectionRefusedStr;
	QString handshakeResponse;
	QByteArray key;
	QByteArray key1;
	QByteArray key2;
	QByteArray key3;
	QByteArray accept;

	bool _secured;

	/*!
	 * Sends pong response with `applicationData` appended.
	 */
	void handlePing( QByteArray applicationData = QByteArray() );

	/*!
	 * Processes the joined payload of the previous frames.
	 *
	 * Called if the final and valid non-control frame has been received.
	 */
	void handleData();

	/*!
	 * Processes the current control frame.
	 *
	 * Responds to ping and pong or closes connection according to
	 * `currentOpcode`. Called if a complete and valid control frame has been
	 * received.
	 */
	void handleControlFrame();

public:
	// Static functions
	static QByteArray generateNonce();
	static QByteArray generateKey1or2();
	static QByteArray generateKey3();
	static QByteArray generateMaskingKey();
<<<<<<< HEAD
	static QByteArray generateMaskingKeyV4(QByteArray key, QByteArray nonce);
	static QByteArray computeAcceptV0(QByteArray key1, QByteArray key2, QByteArray thirdPart);
	static QByteArray computeAcceptV4(QByteArray key);
	static QByteArray mask(const QByteArray & data, QByteArray & maskingKey);
	static QList<QByteArray> composeFrames(QByteArray byteArray, QByteArray& maskingKey, bool asBinary = false, int maxFrameBytes = 0);
	static QByteArray composeHeader(bool end, EOpcode opcode, quint64 payloadLength, QByteArray maskingKey = QByteArray());
	static QString composeOpeningHandShakeV0(QString resourceName, QString host, QByteArray key1, QByteArray key2, QByteArray key3, QString origin = "", QString protocol = "", QString extensions = "");
	static QString composeOpeningHandShakeV13(QString resourceName, QString host, QByteArray key, QString origin = "", QString protocol = "", QString extensions = "");
=======
	static QByteArray generateMaskingKeyV4( QString key, QString nonce );
	static QByteArray mask( QByteArray & data, QByteArray & maskingKey );
	static QList<QByteArray> composeFrames( QByteArray byteArray, bool asBinary = false, int maxFrameBytes = 0 );
	static QList<QByteArray> composeFrames( QByteArray byteArray, EOpcode opcode, int maxFrameBytes = 0 );


	/*!
	 * Encapsulates `applicationData` in a single Frame.
	 *
	 * The frame size is deduced from `applicationData.size()` and there are no
	 * checks performed on it.
	 */
	static QByteArray composeFrame( QByteArray applicationData, EOpcode opcode, bool final = true );

	static QByteArray composeHeader( bool end, EOpcode opcode, quint64 payloadLength, QByteArray maskingKey = QByteArray() );
	static QString composeOpeningHandShake( QString resourceName, QString host, QString origin, QString extensions, QString key );
>>>>>>> 58adaddc

	// static vars
	static const int maxBytesPerFrame = 1400;
	static const QLatin1String emptyLine;
	static QRegExp regExpIPv4;
	static QRegExp regExpHttpRequest;
	static QRegExp regExpHttpResponse;
	static QRegExp regExpHttpField;
};

} // namespace QtWebsocket

#endif // QWSSOCKET_H<|MERGE_RESOLUTION|>--- conflicted
+++ resolved
@@ -27,16 +27,11 @@
 #include <QTime>
 #include <QStringList>
 
-<<<<<<< HEAD
 #include "WsEnums.h"
 #include "QWsHandshake.h"
+#include "QWsFrame.h"
 
 namespace QtWebsocket
-=======
-class QWsFrame;
-
-enum EWebsocketVersion
->>>>>>> 58adaddc
 {
 
 class QWsSocket : public QAbstractSocket
@@ -46,55 +41,6 @@
 	friend class QWsServer;
 
 public:
-<<<<<<< HEAD
-=======
-	enum EOpcode
-	{
-		OpContinue = 0x0,
-		OpText = 0x1,
-		OpBinary = 0x2,
-		OpReserved3 = 0x3,
-		OpReserved4 = 0x4,
-		OpReserved5 = 0x5,
-		OpReserved6 = 0x6,
-		OpReserved7 = 0x7,
-		OpClose = 0x8,
-		OpPing = 0x9,
-		OpPong = 0xA,
-		OpReservedB = 0xB,
-		OpReservedV = 0xC,
-		OpReservedD = 0xD,
-		OpReservedE = 0xE,
-		OpReservedF = 0xF
-	};
-	enum ECloseStatusCode
-	{
-		NoCloseStatusCode = 0,
-		CloseNormal = 1000,
-		CloseGoingAway = 1001,
-		CloseProtocolError = 1002,
-		CloseDataTypeNotSupported = 1003,
-		CloseReserved1004 = 1004,
-		CloseMissingStatusCode = 1005,
-		CloseAbnormalDisconnection = 1006,
-		CloseWrongDataType = 1007,
-		ClosePolicyViolated = 1008,
-		CloseTooMuchData = 1009,
-		CloseMissingExtension = 1010,
-		CloseBadOperation = 1011,
-		CloseTLSHandshakeFailed = 1015
-	};
-
-	enum EReadingState
-	{
-		HeaderPending,
-		PayloadLengthPending,
-		BigPayloadLenghPending,
-		MaskPending,
-		PayloadBodyPending,
-	};
-
->>>>>>> 58adaddc
 	// ctor
 	QWsSocket(QObject* parent = NULL, QTcpSocket* socket = NULL, EWebsocketVersion ws_v = WS_V13);
 	// dtor
@@ -142,7 +88,7 @@
 	void initTcpSocket();
 
 protected slots:
-	virtual void close(ECloseStatusCode closeStatusCode = NoCloseStatusCode, QString reason = QString());
+	virtual void close(CloseStatusCode closeStatusCode = NoCloseStatusCode, QString reason = QString());
 	void processDataV0();
 	void processDataV4();
 	void processHandshake();
@@ -157,21 +103,18 @@
 	QTcpSocket* tcpSocket;
 	QByteArray currentFrame;
 	QTime pingTimer;
-<<<<<<< HEAD
 	
 	WsMode _wsMode;
-=======
 
 	QWsFrame* _currentFrame;
 	QByteArray currentData;
-	EOpcode currentDataOpcode;
+	Opcode currentDataOpcode;
 
 	/*!
 	 * True if we are waiting for a final data fragment.
 	 */
 	bool continuation;
 
->>>>>>> 58adaddc
 	EWebsocketVersion _version;
 	QString _resourceName;
 	QString _hostName;
@@ -185,8 +128,8 @@
 	bool closingHandshakeSent;
 	bool closingHandshakeReceived;
 
-	EOpcode currentOpcode;
-	ECloseStatusCode closeStatusCode;
+	Opcode currentOpcode;
+	CloseStatusCode closeStatusCode;
 
 	static const QString regExpAcceptStr;
 	static const QString regExpUpgradeStr;
@@ -204,7 +147,7 @@
 	/*!
 	 * Sends pong response with `applicationData` appended.
 	 */
-	void handlePing( QByteArray applicationData = QByteArray() );
+	void handlePing(QByteArray applicationData = QByteArray());
 
 	/*!
 	 * Processes the joined payload of the previous frames.
@@ -228,21 +171,14 @@
 	static QByteArray generateKey1or2();
 	static QByteArray generateKey3();
 	static QByteArray generateMaskingKey();
-<<<<<<< HEAD
 	static QByteArray generateMaskingKeyV4(QByteArray key, QByteArray nonce);
 	static QByteArray computeAcceptV0(QByteArray key1, QByteArray key2, QByteArray thirdPart);
 	static QByteArray computeAcceptV4(QByteArray key);
-	static QByteArray mask(const QByteArray & data, QByteArray & maskingKey);
-	static QList<QByteArray> composeFrames(QByteArray byteArray, QByteArray& maskingKey, bool asBinary = false, int maxFrameBytes = 0);
-	static QByteArray composeHeader(bool end, EOpcode opcode, quint64 payloadLength, QByteArray maskingKey = QByteArray());
+	static QByteArray mask(const QByteArray& data, QByteArray& maskingKey);
+	static QList<QByteArray> composeFrames(QByteArray data, Opcode opcode = OpText, QByteArray maskingKey = QByteArray(), int maxFrameBytes = 0);
+	static QByteArray composeHeader(bool end, Opcode opcode, quint64 payloadLength, QByteArray maskingKey = QByteArray());
 	static QString composeOpeningHandShakeV0(QString resourceName, QString host, QByteArray key1, QByteArray key2, QByteArray key3, QString origin = "", QString protocol = "", QString extensions = "");
 	static QString composeOpeningHandShakeV13(QString resourceName, QString host, QByteArray key, QString origin = "", QString protocol = "", QString extensions = "");
-=======
-	static QByteArray generateMaskingKeyV4( QString key, QString nonce );
-	static QByteArray mask( QByteArray & data, QByteArray & maskingKey );
-	static QList<QByteArray> composeFrames( QByteArray byteArray, bool asBinary = false, int maxFrameBytes = 0 );
-	static QList<QByteArray> composeFrames( QByteArray byteArray, EOpcode opcode, int maxFrameBytes = 0 );
-
 
 	/*!
 	 * Encapsulates `applicationData` in a single Frame.
@@ -250,11 +186,7 @@
 	 * The frame size is deduced from `applicationData.size()` and there are no
 	 * checks performed on it.
 	 */
-	static QByteArray composeFrame( QByteArray applicationData, EOpcode opcode, bool final = true );
-
-	static QByteArray composeHeader( bool end, EOpcode opcode, quint64 payloadLength, QByteArray maskingKey = QByteArray() );
-	static QString composeOpeningHandShake( QString resourceName, QString host, QString origin, QString extensions, QString key );
->>>>>>> 58adaddc
+	static QByteArray composeFrame(QByteArray applicationData, Opcode opcode, bool final = true);
 
 	// static vars
 	static const int maxBytesPerFrame = 1400;
