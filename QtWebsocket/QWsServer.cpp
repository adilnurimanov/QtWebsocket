#include "QWsServer.h"

#include <QRegExp>
#include <QStringList>
#include <QByteArray>
#include <QCryptographicHash>
#include <QDateTime>

const QString QWsServer::regExpResourceNameStr( QLatin1String("^GET\\s(.*)\\sHTTP/1.1\r\n") );
const QString QWsServer::regExpHostStr( QLatin1String("\r\nHost:\\s(.+(:\\d+)?)\r\n") );
const QString QWsServer::regExpKeyStr( QLatin1String("\r\nSec-WebSocket-Key:\\s(.{24})\r\n") );
const QString QWsServer::regExpKey1Str( QLatin1String("\r\nSec-WebSocket-Key1:\\s(.+)\r\n") );
const QString QWsServer::regExpKey2Str( QLatin1String("\r\nSec-WebSocket-Key2:\\s(.+)\r\n") );
const QString QWsServer::regExpKey3Str( QLatin1String("\r\n(.{8})$") );
const QString QWsServer::regExpVersionStr( QLatin1String("\r\nSec-WebSocket-Version:\\s(\\d+)\r\n") );
const QString QWsServer::regExpOriginStr( QLatin1String("\r\nSec-WebSocket-Origin:\\s(.+)\r\n") );
const QString QWsServer::regExpOrigin2Str( QLatin1String("\r\nOrigin:\\s(.+)\r\n") );
const QString QWsServer::regExpProtocolStr( QLatin1String("\r\nSec-WebSocket-Protocol:\\s(.+)\r\n") );
const QString QWsServer::regExpExtensionsStr( QLatin1String("\r\nSec-WebSocket-Extensions:\\s(.+)\r\n") );

QWsServer::QWsServer(QObject * parent)
	: QObject(parent)
{
	tcpServer = new QTcpServer(this);
	connect( tcpServer, SIGNAL(newConnection()), this, SLOT(newTcpConnection()) );
	qsrand( QDateTime::currentMSecsSinceEpoch() );
}

QWsServer::~QWsServer()
{
	tcpServer->deleteLater();
}

bool QWsServer::listen(const QHostAddress & address, quint16 port)
{
	return tcpServer->listen(address, port);
}

void QWsServer::close()
{
	tcpServer->close();
}

QAbstractSocket::SocketError QWsServer::serverError()
{
	return tcpServer->serverError();
}

QString QWsServer::errorString()
{
	return tcpServer->errorString();
}

void QWsServer::newTcpConnection()
{
	QTcpSocket * tcpSocket = tcpServer->nextPendingConnection();
	connect( tcpSocket, SIGNAL(readyRead()), this, SLOT(dataReceived()) );
	headerBuffer.insert( tcpSocket, QStringList() );
}

void QWsServer::closeTcpConnection()
{
	QTcpSocket * tcpSocket = qobject_cast<QTcpSocket*>( sender() );
	if (tcpSocket == 0)
		return;

	tcpSocket->close();
}

void QWsServer::dataReceived()
{
	QTcpSocket * tcpSocket = qobject_cast<QTcpSocket*>( sender() );
	if (tcpSocket == 0)
		return;

	bool allHeadersFetched = false;

	const QLatin1String emptyLine("\r\n");

	while ( tcpSocket->canReadLine() )
	{
		QString line = tcpSocket->readLine();

		if (line == emptyLine)
		{
			allHeadersFetched = true;
			break;
		}

		headerBuffer[ tcpSocket ].append(line);
	}

	if (!allHeadersFetched)
	    return;

	QString request( headerBuffer[ tcpSocket ].join("") );

	QRegExp regExp;
	regExp.setMinimal( true );
	
	// Extract mandatory datas
	// Version
	regExp.setPattern( QWsServer::regExpVersionStr );
	regExp.indexIn(request);
	QString versionStr = regExp.cap(1);
	EWebsocketVersion version;
	if ( ! versionStr.isEmpty() )
	{
		version = (EWebsocketVersion)versionStr.toInt();
	}
	else if ( tcpSocket->bytesAvailable() >= 8 )
	{
		version = WS_V0;
		request.append( tcpSocket->read(8) );
	}
	else
	{
		version = WS_VUnknow;
	}

	// Resource name
	regExp.setPattern( QWsServer::regExpResourceNameStr );
	regExp.indexIn(request);
	QString resourceName = regExp.cap(1);
	
	// Host (address & port)
	regExp.setPattern( QWsServer::regExpHostStr );
	regExp.indexIn(request);
	QString host = regExp.cap(1);
	QStringList hostTmp = host.split(':');
	QString hostAddress = hostTmp[0];
	QString hostPort;
	if ( hostTmp.size() > 1 )
        hostPort = hostTmp.last(); // fix for IPv6
	
	// Key
	QString key, key1, key2, key3;
	if ( version >= WS_V4 )
	{
		regExp.setPattern( QWsServer::regExpKeyStr );
		regExp.indexIn(request);
		key = regExp.cap(1);
	}
	else
	{
		regExp.setPattern( QWsServer::regExpKey1Str );
		regExp.indexIn(request);
		key1 = regExp.cap(1);
		regExp.setPattern( QWsServer::regExpKey2Str );
		regExp.indexIn(request);
		key2 = regExp.cap(1);
		regExp.setPattern( QWsServer::regExpKey3Str );
		regExp.indexIn(request);
		key3 = regExp.cap(1);
	}
	
	////////////////////////////////////////////////////////////////////

	// If the mandatory fields are not specified, we abord the connection to the Websocket server
	if ( version == WS_VUnknow || resourceName.isEmpty() || hostAddress.isEmpty() || ( key.isEmpty() && ( key1.isEmpty() || key2.isEmpty() || key3.isEmpty() ) ) )
	{
		// Send bad request response
		QString response = QWsServer::composeBadRequestResponse( QList<EWebsocketVersion>() << WS_V6 << WS_V7 << WS_V8 << WS_V13 );
		tcpSocket->write( response.toUtf8() );
		tcpSocket->flush();
		return;
	}
	
	////////////////////////////////////////////////////////////////////
	
	// Extract optional datas

	// Origin
	regExp.setPattern( QWsServer::regExpOriginStr );
	if ( regExp.indexIn(request) == -1 )
	{
		regExp.setPattern( QWsServer::regExpOrigin2Str );
		regExp.indexIn(request);
	}
	QString origin = regExp.cap(1);

	// Protocol
	regExp.setPattern( QWsServer::regExpProtocolStr );
	regExp.indexIn(request);
	QString protocol = regExp.cap(1);

	// Extensions
	regExp.setPattern( QWsServer::regExpExtensionsStr );
	regExp.indexIn(request);
	QString extensions = regExp.cap(1);
	
	////////////////////////////////////////////////////////////////////
	
	// Compose opening handshake response
	QString response;

	if ( version >= WS_V6 )
	{
		QString accept = computeAcceptV4( key );
		response = QWsServer::composeOpeningHandshakeResponseV6( accept, protocol );
	}
	else if ( version >= WS_V4 )
	{
		QString accept = computeAcceptV4( key );
		QString nonce = generateNonce();
		response = QWsServer::composeOpeningHandshakeResponseV4( accept, nonce, protocol );
	}
	else
	{
		QString accept = computeAcceptV0( key1, key2, key3 );
		response = QWsServer::composeOpeningHandshakeResponseV0( accept, origin, hostAddress, hostPort, resourceName , protocol );
	}
	
	// Handshake OK, disconnect readyRead
	disconnect( tcpSocket, SIGNAL(readyRead()), this, SLOT(dataReceived()) );

	// Send opening handshake response
	if ( version == WS_V0 )
        tcpSocket->write( response.toLatin1() );
	else
		tcpSocket->write( response.toUtf8() );
	tcpSocket->flush();

	QWsSocket * wsSocket = new QWsSocket( this, tcpSocket, version );
	wsSocket->setResourceName( resourceName );
	wsSocket->setHost( host );
	wsSocket->setHostAddress( hostAddress );
	wsSocket->setHostPort( hostPort.toInt() );
	wsSocket->setOrigin( origin );
	wsSocket->setProtocol( protocol );
	wsSocket->setExtensions( extensions );
	wsSocket->serverSideSocket = true;
	
	// ORIGINAL CODE
	//int socketDescriptor = tcpSocket->socketDescriptor();
	//incomingConnection( socketDescriptor );
	
	// CHANGED CODE FOR LINUX COMPATIBILITY
	addPendingConnection( wsSocket );
	emit newConnection();
}

void QWsServer::incomingConnection( int socketDescriptor )
{
	QTcpSocket * tcpSocket = new QTcpSocket( tcpServer );
	tcpSocket->setSocketDescriptor( socketDescriptor, QAbstractSocket::ConnectedState );
	QWsSocket * wsSocket = new QWsSocket( this, tcpSocket );

	addPendingConnection( wsSocket );
	emit newConnection();
}

void QWsServer::addPendingConnection( QWsSocket * socket )
{
	if ( pendingConnections.size() < maxPendingConnections() )
		pendingConnections.enqueue( socket );
}

QWsSocket * QWsServer::nextPendingConnection()
{
	return pendingConnections.dequeue();
}

bool QWsServer::hasPendingConnections()
{
	if ( pendingConnections.size() > 0 )
		return true;
	return false;
}

int QWsServer::maxPendingConnections()
{
	return tcpServer->maxPendingConnections();
}

bool QWsServer::isListening()
{
	return tcpServer->isListening();
}

QNetworkProxy QWsServer::proxy()
{
	return tcpServer->proxy();
}

QHostAddress QWsServer::serverAddress()
{
	return tcpServer->serverAddress();
}

quint16 QWsServer::serverPort()
{
	return tcpServer->serverPort();
}

void QWsServer::setMaxPendingConnections( int numConnections )
{
	tcpServer->setMaxPendingConnections( numConnections );
}

void QWsServer::setProxy( const QNetworkProxy & networkProxy )
{
	tcpServer->setProxy( networkProxy );
}

bool QWsServer::setSocketDescriptor( int socketDescriptor )
{
	return tcpServer->setSocketDescriptor( socketDescriptor );
}

int QWsServer::socketDescriptor()
{
	return tcpServer->socketDescriptor();
}

bool QWsServer::waitForNewConnection( int msec, bool * timedOut )
{
	return tcpServer->waitForNewConnection( msec, timedOut );
}

QString QWsServer::computeAcceptV0( QString key1, QString key2, QString key3 )
{
	QString numStr1;
	QString numStr2;

	QChar carac;
	for ( int i=0 ; i<key1.size() ; i++ )
	{
		carac = key1[ i ];
		if ( carac.isDigit() )
			numStr1.append( carac );
	}
	for ( int i=0 ; i<key2.size() ; i++ )
	{
	    carac = key2[ i ];
		if ( carac.isDigit() )
			numStr2.append( carac );
	}

	quint32 num1 = numStr1.toUInt();
	quint32 num2 = numStr2.toUInt();

	int numSpaces1 = key1.count( ' ' );
	int numSpaces2 = key2.count( ' ' );

	num1 /= numSpaces1;
	num2 /= numSpaces2;

	QString concat = serializeInt( num1 ) + serializeInt( num2 ) + key3;

    QByteArray md5 = QCryptographicHash::hash( concat.toLatin1(), QCryptographicHash::Md5 );
  
	return QString( md5 );
}

QString QWsServer::computeAcceptV4(QString key)
{
	key += QLatin1String("258EAFA5-E914-47DA-95CA-C5AB0DC85B11");
	QByteArray hash = QCryptographicHash::hash ( key.toUtf8(), QCryptographicHash::Sha1 );
	return hash.toBase64();
}

QString QWsServer::generateNonce()
{
	qsrand( QDateTime::currentDateTime().toTime_t() );

	QByteArray nonce;
	int i = 16;

	while( i-- )
	{
		nonce.append( qrand() % 0x100 );
	}

	return QString( nonce.toBase64() );
}

QByteArray QWsServer::serializeInt( quint32 number, quint8 nbBytes )
{
	QByteArray ba;
	quint8 currentNbBytes = 0;
	while (number > 0 && currentNbBytes < nbBytes)
	{  
<<<<<<< HEAD
        bin.prepend( QChar::fromLatin1(number) );
=======
		char car = static_cast<char>(number & 0xFF);
		ba.prepend( car );
>>>>>>> d190b4ac
		number = number >> 8;
		currentNbBytes++;
	}
	char car = 0x00;
	while (currentNbBytes < nbBytes)
	{
<<<<<<< HEAD
        bin.prepend( QChar::fromLatin1(0) );
=======
		ba.prepend( car );
>>>>>>> d190b4ac
		currentNbBytes++;
    }
	return ba;
}

QString QWsServer::composeOpeningHandshakeResponseV0( QString accept, QString origin, QString hostAddress, QString hostPort, QString resourceName, QString protocol )
{
	QString response;
	
	response.append( QLatin1String("HTTP/1.1 101 WebSocket Protocol Handshake\r\n") );
	response.append( QLatin1String("Upgrade: Websocket\r\n") );
	response.append( QLatin1String("Connection: Upgrade\r\n") );
	response.append( QLatin1String("Sec-WebSocket-Origin: ") + origin + QLatin1String("\r\n") );
	response.append( QLatin1String("Sec-WebSocket-Location: ws://") + hostAddress);
	if (!hostPort.isEmpty())
		response.append(QLatin1String(":") + hostPort);
	response.append(resourceName + QLatin1String("\r\n"));
	if ( ! protocol.isEmpty() )
		response.append( QLatin1String("Sec-WebSocket-Protocol: ") + protocol + QLatin1String("\r\n") );
	response.append( QLatin1String("\r\n") );
	response.append( accept );

	return response;
}

QString QWsServer::composeOpeningHandshakeResponseV4( QString accept, QString nonce, QString protocol, QString extensions )
{
	QString response;
	
	response.append( QLatin1String("HTTP/1.1 101 Switching Protocols\r\n") );
	response.append( QLatin1String("Upgrade: websocket\r\n") );
	response.append( QLatin1String("Connection: Upgrade\r\n") );
	response.append( QLatin1String("Sec-WebSocket-Accept: ") + accept + QLatin1String("\r\n") );
	response.append( QLatin1String("Sec-WebSocket-Nonce: ") + nonce + QLatin1String("\r\n") );
	if ( ! protocol.isEmpty() )
		response.append( QLatin1String("Sec-WebSocket-Protocol: ") + protocol + QLatin1String("\r\n") );
	if ( ! extensions.isEmpty() )
		response.append( QLatin1String("Sec-WebSocket-Extensions: ") + extensions + QLatin1String("\r\n") );
	response.append( QLatin1String("\r\n") );

	return response;
}

QString QWsServer::composeOpeningHandshakeResponseV6( QString accept, QString protocol, QString extensions )
{
	QString response;
	
	response.append( QLatin1String("HTTP/1.1 101 Switching Protocols\r\n") );
	response.append( QLatin1String("Upgrade: websocket\r\n") );
	response.append( QLatin1String("Connection: Upgrade\r\n") );
	response.append( QLatin1String("Sec-WebSocket-Accept: ") + accept + QLatin1String("\r\n") );
	if ( ! protocol.isEmpty() )
		response.append( QLatin1String("Sec-WebSocket-Protocol: ") + protocol + QLatin1String("\r\n") );
	if ( ! extensions.isEmpty() )
		response.append( QLatin1String("Sec-WebSocket-Extensions: ") + extensions + QLatin1String("\r\n") );
	response.append( QLatin1String("\r\n") );

	return response;
}

QString QWsServer::composeBadRequestResponse( QList<EWebsocketVersion> versions )
{
	QString response;
	
	response.append( QLatin1String("HTTP/1.1 400 Bad Request\r\n") );
	if ( ! versions.isEmpty() )
	{
		QString versionsStr = QString::number( (int)versions.takeLast() );
		int i = versions.size();
		while ( i-- )
		{
			versionsStr.append( QLatin1String(", ") + QString::number( (int)versions.takeLast() ) );
		}
		response.append( QLatin1String("Sec-WebSocket-Version: ") + versionsStr + QLatin1String("\r\n") );
	}

	return response;
}<|MERGE_RESOLUTION|>--- conflicted
+++ resolved
@@ -380,24 +380,16 @@
 	QByteArray ba;
 	quint8 currentNbBytes = 0;
 	while (number > 0 && currentNbBytes < nbBytes)
-	{  
-<<<<<<< HEAD
-        bin.prepend( QChar::fromLatin1(number) );
-=======
+    {
 		char car = static_cast<char>(number & 0xFF);
-		ba.prepend( car );
->>>>>>> d190b4ac
+        ba.prepend( car );
 		number = number >> 8;
 		currentNbBytes++;
 	}
 	char car = 0x00;
 	while (currentNbBytes < nbBytes)
-	{
-<<<<<<< HEAD
-        bin.prepend( QChar::fromLatin1(0) );
-=======
-		ba.prepend( car );
->>>>>>> d190b4ac
+    {
+        ba.prepend( car );
 		currentNbBytes++;
     }
 	return ba;
