/*
Copyright (C) 2013 Antoine Lafarge qtwebsocket@gmail.com

This program is free software: you can redistribute it and/or modify
it under the terms of the GNU General Public License as published by
the Free Software Foundation, either version 3 of the License, or
any later version.

This program is distributed in the hope that it will be useful,
but WITHOUT ANY WARRANTY; without even the implied warranty of
MERCHANTABILITY or FITNESS FOR A PARTICULAR PURPOSE.  See the
GNU General Public License for more details.

You should have received a copy of the GNU General Public License
along with this program.  If not, see <http://www.gnu.org/licenses/>.
*/

#include "QWsServer.h"

#include <QStringList>
#include <QByteArray>
#include <QCryptographicHash>
#include <QDateTime>

QWsServer::QWsServer(QObject* parent, bool useSsl2)
	: QObject(parent),
	useSsl(useSsl2)
{
<<<<<<< HEAD
	if (useSsl)
	{
		tcpServer = new SslServer(this);
		QObject::connect(tcpServer, SIGNAL(newSslConnection(QSslSocket*)), this, SLOT(newSslConnection(QSslSocket*)));
	}
	else
	{
		tcpServer = new QTcpServer(this);
		QObject::connect(tcpServer, SIGNAL(newConnection()), this, SLOT(newTcpConnection()));
	}

	qsrand(QDateTime::currentMSecsSinceEpoch());
=======
	qsrand(QDateTime::currentMSecsSinceEpoch());
	tcpServer = new QTcpServer(this);
	connect(tcpServer, SIGNAL(newConnection()), this, SLOT(newTcpConnection()));
>>>>>>> 31d2eb34
}

QWsServer::~QWsServer()
{
	tcpServer->deleteLater();
}

bool QWsServer::listen(const QHostAddress & address, quint16 port)
{
	return tcpServer->listen(address, port);
}

void QWsServer::close()
{
	tcpServer->close();
}

QAbstractSocket::SocketError QWsServer::serverError()
{
	return tcpServer->serverError();
}

QString QWsServer::errorString()
{
	return tcpServer->errorString();
}

void QWsServer::newTcpConnection()
{
	QTcpSocket* tcpSocket = tcpServer->nextPendingConnection();
	if (tcpSocket == NULL)
	{
		return;
	}
	connect(tcpSocket, SIGNAL(readyRead()), this, SLOT(dataReceived()));
	connect(tcpSocket, SIGNAL(disconnected()), this, SLOT(tcpSocketDisconnected()));
	handshakeBuffer.insert(tcpSocket, new QWsHandshake(true));
}

void QWsServer::newSslConnection(QSslSocket* serverSocket)
{
	if (serverSocket == NULL)
	{
		return;
	}
	connect(serverSocket, SIGNAL(readyRead()), this, SLOT(dataReceived()));
	connect(serverSocket, SIGNAL(disconnected()), this, SLOT(tcpSocketDisconnected()));
	handshakeBuffer.insert(serverSocket, new QWsHandshake(true));
}

void QWsServer::tcpSocketDisconnected()
{
	QTcpSocket* tcpSocket = qobject_cast<QTcpSocket*>(sender());
	if (tcpSocket == NULL)
	{
		return;
	}
	
	QWsHandshake* handshake = handshakeBuffer.take(tcpSocket);
	delete handshake;
	tcpSocket->deleteLater();
}

void QWsServer::closeTcpConnection()
{
	QTcpSocket* tcpSocket = qobject_cast<QTcpSocket*>(sender());
	if (tcpSocket == NULL)
	{
		return;
	}
	
	tcpSocket->close();
}

static void showErrorAndClose(QTcpSocket* tcpSocket)
{
	// Send bad request response
	QString response = QWsServer::composeBadRequestResponse(QList<EWebsocketVersion>() << WS_V6 << WS_V7 << WS_V8 << WS_V13);
	tcpSocket->write(response.toUtf8());
	tcpSocket->flush();
	tcpSocket->close();
}

void QWsServer::dataReceived()
{
	QTcpSocket* tcpSocket = qobject_cast<QTcpSocket*>(sender());
	if (tcpSocket == NULL)
	{
		return;
	}

	QWsHandshake& handshake = *(handshakeBuffer.value(tcpSocket));

	if (handshake.read(tcpSocket) == false)
	{
		showErrorAndClose(tcpSocket);
		return;
	}

	// handshake complete
	if (!handshake.readStarted || !handshake.complete)
	{
		if (handshake.readStarted && !handshake.httpRequestValid)
		{
			showErrorAndClose(tcpSocket);
		}
		return;
	}

	// If the mandatory fields are not specified, we abord the connection to the Websocket server
	// hansake valid
	if (!handshake.isValid())
	{
		showErrorAndClose(tcpSocket);
		return;
	}
	
	// Handshake fully parsed
	QObject::disconnect(tcpSocket, SIGNAL(readyRead()), this, SLOT(dataReceived()));
	QObject::disconnect(tcpSocket, SIGNAL(disconnected()), this, SLOT(tcpSocketDisconnected()));

	// Compose opening handshake response
	QByteArray handshakeResponse;

	if (handshake.version >= WS_V6)
	{
		QByteArray accept = QWsSocket::computeAcceptV4(handshake.key);
		handshakeResponse = QWsServer::composeOpeningHandshakeResponseV6(accept, handshake.protocol).toUtf8();
	}
	else if (handshake.version >= WS_V4)
	{
		QByteArray accept = QWsSocket::computeAcceptV4(handshake.key);
		QByteArray nonce = QWsSocket::generateNonce();
		handshakeResponse = QWsServer::composeOpeningHandshakeResponseV4(accept, nonce, handshake.protocol).toUtf8();
	}
	else
	{
		QByteArray accept = QWsSocket::computeAcceptV0(handshake.key1, handshake.key2, handshake.key3);
		// safari 5.1.7 don't accept the utf8 charset here...
		handshakeResponse = QWsServer::composeOpeningHandshakeResponseV0(accept, handshake.origin, handshake.hostAddress, handshake.hostPort, handshake.resourceName , handshake.protocol).toLatin1();
	}
	
	// Send opening handshake response
	tcpSocket->write(handshakeResponse);
	tcpSocket->flush();

	QWsSocket* wsSocket = new QWsSocket(this, tcpSocket, handshake.version);
	wsSocket->setResourceName(handshake.resourceName);
	wsSocket->setHost(handshake.host);
	wsSocket->setHostAddress(handshake.hostAddress);
	wsSocket->setHostPort(handshake.hostPort.toUInt());
	wsSocket->setOrigin(handshake.origin);
	wsSocket->setProtocol(handshake.protocol);
	wsSocket->setExtensions(handshake.extensions);
	wsSocket->serverSideSocket = true;
	
	QWsHandshake* hsTmp = handshakeBuffer.take(tcpSocket);
	delete hsTmp;

	// SSL
	/*if (encrypted)
	{
        QSslSocket *sslSocket = new QSslSocket(this);
        sslSocket->setLocalCertificate(sslCertificate);
        sslSocket->setPrivateKey(sslKey);
        if (sslSocket->setSocketDescriptor(socketDescriptor))
        {
            qDebug() << "Trying to start encryption";
            connect(sslSocket, SIGNAL(encrypted()), this, SLOT(onTcpConnectionReady()));
            connect(sslSocket, SIGNAL(disconnected()), sslSocket, SLOT(deleteLater()));
            sslSocket->startServerEncryption();
        }
        else
        {
            delete sslSocket;
        }
    }
    else
    {*/
		// CAN'T DO THAT WITHOUT DISCONNECTING THE QTcpSocket
		//int socketDescriptor = tcpSocket->socketDescriptor();
		//incomingConnection(socketDescriptor);	
		// USE THIS INSTEAD
		addPendingConnection(wsSocket);
		emit newConnection();
    //}
}

void QWsServer::incomingConnection(int socketDescriptor)
{
	QTcpSocket* tcpSocket = new QTcpSocket(tcpServer);
	tcpSocket->setSocketDescriptor(socketDescriptor, QAbstractSocket::ConnectedState);
	QWsSocket* wsSocket = new QWsSocket(this, tcpSocket);

	addPendingConnection(wsSocket);
	emit newConnection();
}

void QWsServer::addPendingConnection(QWsSocket* socket)
{
	if (pendingConnections.size() < maxPendingConnections())
	{
		pendingConnections.enqueue(socket);
	}
}

QWsSocket* QWsServer::nextPendingConnection()
{
	return pendingConnections.dequeue();
}

bool QWsServer::hasPendingConnections()
{
	if (pendingConnections.size() > 0)
	{
		return true;
	}
	return false;
}

int QWsServer::maxPendingConnections()
{
	return tcpServer->maxPendingConnections();
}

bool QWsServer::isListening()
{
	return tcpServer->isListening();
}

QNetworkProxy QWsServer::proxy()
{
	return tcpServer->proxy();
}

QHostAddress QWsServer::serverAddress()
{
	return tcpServer->serverAddress();
}

quint16 QWsServer::serverPort()
{
	return tcpServer->serverPort();
}

void QWsServer::setMaxPendingConnections(int numConnections)
{
	tcpServer->setMaxPendingConnections(numConnections);
}

void QWsServer::setProxy(const QNetworkProxy & networkProxy)
{
	tcpServer->setProxy(networkProxy);
}

bool QWsServer::setSocketDescriptor(int socketDescriptor)
{
	return tcpServer->setSocketDescriptor(socketDescriptor);
}

int QWsServer::socketDescriptor()
{
	return tcpServer->socketDescriptor();
}

bool QWsServer::waitForNewConnection(int msec, bool* timedOut)
{
	return tcpServer->waitForNewConnection(msec, timedOut);
}

QString QWsServer::composeOpeningHandshakeResponseV0(QByteArray accept, QString origin, QString hostAddress, QString hostPort, QString resourceName, QString protocol)
{
	QString response;
	response += QLatin1String("HTTP/1.1 101 WebSocket Protocol Handshake\r\n");
	response += QLatin1String("Upgrade: Websocket\r\n");
	response += QLatin1String("Connection: Upgrade\r\n");
	response += QString("Sec-WebSocket-Origin: %1\r\n").arg(origin);
	if (!hostAddress.startsWith("ws://", Qt::CaseInsensitive))
	{
		hostAddress.prepend(QLatin1String("ws://"));
	}
	if (!hostPort.isEmpty())
	{
		hostPort.prepend(QLatin1Char(':'));
	}
	response += QString("Sec-WebSocket-Location: %1%2%3\r\n").arg(hostAddress).arg(hostPort).arg(resourceName);
	if (!protocol.isEmpty())
	{
		response += QString("Sec-WebSocket-Protocol: %1\r\n").arg(protocol);
	}
	response += QLatin1String("\r\n");
	response += QLatin1String(accept);

	return response;
}

QString QWsServer::composeOpeningHandshakeResponseV4(QByteArray accept, QByteArray nonce, QString protocol, QString extensions)
{
	QString response;
	response += QLatin1String("HTTP/1.1 101 WebSocket Protocol Handshake\r\n");
	response += QLatin1String("Upgrade: websocket\r\n");
	response += QLatin1String("Connection: Upgrade\r\n");
	response += QString("Sec-WebSocket-Accept: %1\r\n").arg(QLatin1String(accept));
	response += QString("Sec-WebSocket-Nonce: %1\r\n").arg(QLatin1String(nonce));
	if (!protocol.isEmpty())
	{
		response += QString("Sec-WebSocket-Protocol: %1\r\n").arg(protocol);
	}
	if (!extensions.isEmpty())
	{
		response += QString("Sec-WebSocket-Extensions: %1\r\n").arg(extensions);
	}
	response += QLatin1String("\r\n");
	return response;
}

QString QWsServer::composeOpeningHandshakeResponseV6(QByteArray accept, QString protocol, QString extensions)
{
	QString response;
	response += QLatin1String("HTTP/1.1 101 WebSocket Protocol Handshake\r\n");
	response += QLatin1String("Upgrade: websocket\r\n");
	response += QLatin1String("Connection: Upgrade\r\n");
	response += QString("Sec-WebSocket-Accept: %1\r\n").arg(QLatin1String(accept));
	if (!protocol.isEmpty())
	{
		response += QString("Sec-WebSocket-Protocol: %1\r\n").arg(protocol);
	}
	if (!extensions.isEmpty())
	{
		response += QString("Sec-WebSocket-Extensions: %1\r\n").arg(extensions);
	}
	response += QLatin1String("\r\n");
	return response;
}

QString QWsServer::composeBadRequestResponse(QList<EWebsocketVersion> versions)
{
	QString response;
	response += QLatin1String("HTTP/1.1 400 Bad Request\r\n");
	if (!versions.isEmpty())
	{
		QString versionsStr;
		int i = versions.size();
		while (i--)
		{
			versionsStr += QString::number((quint16)versions.at(i));
			if (i)
			{
				versionsStr += QLatin1String(", ");
			}
		}
		response += QString("Sec-WebSocket-Version: %1\r\n").arg(versionsStr);
	}
	return response;
}<|MERGE_RESOLUTION|>--- conflicted
+++ resolved
@@ -26,7 +26,8 @@
 	: QObject(parent),
 	useSsl(useSsl2)
 {
-<<<<<<< HEAD
+	qsrand(QDateTime::currentMSecsSinceEpoch());
+
 	if (useSsl)
 	{
 		tcpServer = new SslServer(this);
@@ -37,13 +38,6 @@
 		tcpServer = new QTcpServer(this);
 		QObject::connect(tcpServer, SIGNAL(newConnection()), this, SLOT(newTcpConnection()));
 	}
-
-	qsrand(QDateTime::currentMSecsSinceEpoch());
-=======
-	qsrand(QDateTime::currentMSecsSinceEpoch());
-	tcpServer = new QTcpServer(this);
-	connect(tcpServer, SIGNAL(newConnection()), this, SLOT(newTcpConnection()));
->>>>>>> 31d2eb34
 }
 
 QWsServer::~QWsServer()
