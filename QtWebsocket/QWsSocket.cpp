--- conflicted
+++ resolved
@@ -16,7 +16,6 @@
 */
 
 #include "QWsSocket.h"
-#include "QWsFrame.h"
 
 #include <QCryptographicHash>
 #include <QtEndian>
@@ -27,12 +26,13 @@
 
 #include <iostream>
 
+#include "QWsServer.h"
+#include "QWsFrame.h"
 #include "functions.h"
 
 namespace QtWebsocket
 {
 
-<<<<<<< HEAD
 const QLatin1String QWsSocket::emptyLine("\r\n");
 const QString QWsSocket::connectionRefusedStr(QLatin1String("Websocket connection refused"));
 const QRegExp regExpUriStart("^wss?://", Qt::CaseInsensitive);
@@ -47,54 +47,16 @@
 QWsSocket::QWsSocket(QObject* parent, QTcpSocket* socket, EWebsocketVersion ws_v) :
 	QAbstractSocket(QAbstractSocket::UnknownSocketType, parent),
 	tcpSocket(socket ? socket : new QTcpSocket),
+	_wsMode(WsClientMode),
+	_currentFrame(new QWsFrame),
+	continuation(false),
 	_version(ws_v),
-	_wsMode(WsClientMode),
 	_hostPort(-1),
 	closingHandshakeSent(false),
 	closingHandshakeReceived(false),
-	readingState(HeaderPending),
-	isFinalFragment(false),
-	hasMask(false),
-	payloadLength(0),
-	maskingKey(4, 0),
 	_secured(false)
 {
 	initTcpSocket();
-=======
-#include "QWsServer.h"
-
-int QWsSocket::maxBytesPerFrame = 1400;
-const QString QWsSocket::regExpAcceptStr(QLatin1String("Sec-WebSocket-Accept:\\s(.{28})\r\n"));
-const QString QWsSocket::regExpUpgradeStr(QLatin1String("Upgrade:\\s(.+)\r\n"));
-const QString QWsSocket::regExpConnectionStr(QLatin1String("Connection:\\s(.+)\r\n"));
-
-QWsSocket::QWsSocket( QObject * parent, QTcpSocket * socket, EWebsocketVersion ws_v ) :
-	QAbstractSocket( QAbstractSocket::UnknownSocketType, parent ),
-	tcpSocket( socket ? socket : new QTcpSocket(this) ),
-	_currentFrame( new QWsFrame ),
-	continuation( false ),
-	_version( ws_v ),
-	_hostPort( -1 ),
-	serverSideSocket( false ),
-	closingHandshakeSent( false ),
-	closingHandshakeReceived( false )
-{
-	tcpSocket->setParent( this );
-
-	QAbstractSocket::setSocketState( tcpSocket->state() );
-	QAbstractSocket::setPeerAddress( tcpSocket->peerAddress() );
-	QAbstractSocket::setPeerPort( tcpSocket->peerPort() );
-
-	if ( _version == WS_V0 )
-		connect( tcpSocket, SIGNAL(readyRead()), this, SLOT(processDataV0()) );
-	else if ( _version >= WS_V4 )
-		connect( tcpSocket, SIGNAL(readyRead()), this, SLOT(processDataV4()) );
-	connect( tcpSocket, SIGNAL(error(QAbstractSocket::SocketError)), this, SIGNAL(error(QAbstractSocket::SocketError)) );
-	connect( tcpSocket, SIGNAL(proxyAuthenticationRequired(const QNetworkProxy &, QAuthenticator *)), this, SIGNAL(proxyAuthenticationRequired(const QNetworkProxy &, QAuthenticator *)) );
-	connect( tcpSocket, SIGNAL(stateChanged(QAbstractSocket::SocketState)), this, SLOT(processTcpStateChanged(QAbstractSocket::SocketState)) );
-	connect( tcpSocket, SIGNAL(readChannelFinished()), this, SIGNAL(readChannelFinished()) );
-	connect( tcpSocket, SIGNAL(hostFound()), this, SIGNAL(hostFound()) );
->>>>>>> 58adaddc
 }
 
 QWsSocket::~QWsSocket()
@@ -258,7 +220,7 @@
 	tcpSocket->abort();
 }
 
-void QWsSocket::close(ECloseStatusCode closeStatusCode, QString reason)
+void QWsSocket::close(CloseStatusCode closeStatusCode, QString reason)
 {
 	if (QAbstractSocket::state() == QAbstractSocket::UnconnectedState)
 	{
@@ -269,68 +231,6 @@
 	{
 		switch (_version)
 		{
-			case WS_V4:
-			case WS_V5:
-			case WS_V6:
-			case WS_V7:
-			case WS_V8:
-			case WS_V13:
-			{
-				// Compose and send close frame
-				QByteArray BA;
-
-				// Body
-				if (closeStatusCode == NoCloseStatusCode)
-				{
-					// Header
-					BA.append(QWsSocket::composeHeader(true, OpClose, 0));
-				}
-				else
-				{
-					// Header
-					QByteArray maskingKey;
-					if (_wsMode == WsClientMode)
-					{
-						maskingKey = QWsSocket::generateMaskingKey();
-					}
-					BA.append(QWsSocket::composeHeader(true, OpClose, reason.size() + 2, maskingKey));
-
-					QByteArray body;
-
-					// Close status code (optional)
-					QByteArray ba_tmp;
-					QDataStream ds(&ba_tmp, QIODevice::WriteOnly);
-					ds << (quint16)closeStatusCode;
-					body.append(ba_tmp);
-
-					// Reason (optional)
-					if (reason.size())
-					{
-<<<<<<< HEAD
-						QByteArray reason_ba = reason.toUtf8();
-						if (_wsMode == WsClientMode)
-						{
-							reason_ba = QWsSocket::mask(reason_ba, maskingKey);
-						}
-						body.append(reason_ba);
-=======
-						if ( ! serverSideSocket )
-						{
-							QByteArray data = reason.toUtf8();
-							reason = QWsSocket::mask( data, maskingKey );
-						}
-						body.append( reason );
->>>>>>> 58adaddc
-					}
-
-					BA.append(body);
-				}
-
-				// Send closing handshake
-				tcpSocket->write(BA);
-
-				break;
-			}
 			case WS_V0:
 			{
 				QByteArray closeFrame;
@@ -340,7 +240,53 @@
 				break;
 			}
 			default:
+			{
+				// Compose and send close frame
+				QByteArray BA;
+
+				// Body
+				if (closeStatusCode == NoCloseStatusCode)
+				{
+					// Header
+					BA.append(QWsSocket::composeHeader(true, OpClose, 0));
+				}
+				else
+				{
+					// Header
+					QByteArray maskingKey;
+					if (_wsMode == WsClientMode)
+					{
+						maskingKey = QWsSocket::generateMaskingKey();
+					}
+					BA.append(QWsSocket::composeHeader(true, OpClose, reason.size() + 2, maskingKey));
+
+					QByteArray body;
+
+					// Close status code (optional)
+					QByteArray ba_tmp;
+					QDataStream ds(&ba_tmp, QIODevice::WriteOnly);
+					ds << (quint16)closeStatusCode;
+					body.append(ba_tmp);
+
+					// Reason (optional)
+					if (reason.size())
+					{
+						QByteArray reason_ba = reason.toUtf8();
+						if (_wsMode == WsClientMode)
+						{
+							reason_ba = QWsSocket::mask(reason_ba, maskingKey);
+						}
+						body.append(reason_ba);
+					}
+
+					BA.append(body);
+				}
+
+				// Send closing handshake
+				tcpSocket->write(BA);
+				tcpSocket->flush();
 				break;
+			}
 		}
 
 		closingHandshakeSent = true;
@@ -355,16 +301,10 @@
 
 	if (closingHandshakeSent && closingHandshakeReceived)
 	{
-<<<<<<< HEAD
 		QAbstractSocket::setSocketState(QAbstractSocket::UnconnectedState);
 		emit QAbstractSocket::stateChanged(QAbstractSocket::UnconnectedState);
 		emit QAbstractSocket::disconnected();
-=======
-		QAbstractSocket::setSocketState( QAbstractSocket::UnconnectedState );
-		emit stateChanged( QAbstractSocket::UnconnectedState );
-		emit disconnected();
 		tcpSocket->flush();
->>>>>>> 58adaddc
 		tcpSocket->disconnectFromHost();
 	}
 }
@@ -410,7 +350,8 @@
 		}
 	}
 	
-	const QList<QByteArray>& framesList = QWsSocket::composeFrames(byteArray, maskingKey, asBinary, maxBytesPerFrame);
+	Opcode opcode = (asBinary ? OpBinary : OpText);
+	const QList<QByteArray>& framesList = QWsSocket::composeFrames(byteArray, opcode, maskingKey, maxBytesPerFrame);
 
 	if(writeFrames(framesList) != -1)
 	{
@@ -446,9 +387,9 @@
 	}
 
 	// If the mandatory params are not setted, we abord the connection to the Websocket server
-	if ( !handshake.isValid()
+	if (!handshake.isValid()
 		|| (_version >= WS_V4 && (QWsSocket::computeAcceptV4(key) != handshake.accept))
-		|| (_version == WS_V0 && (QWsSocket::computeAcceptV0(key1, key2, key3) != handshake.accept)) )
+		|| (_version == WS_V0 && (QWsSocket::computeAcceptV0(key1, key2, key3) != handshake.accept)))
 	{
 		emit error(QAbstractSocket::ConnectionRefusedError);
 		return;
@@ -540,105 +481,37 @@
 
 void QWsSocket::processDataV4()
 {
-<<<<<<< HEAD
-	if(state() == QAbstractSocket::ConnectingState)
+	if (state() == ConnectingState)
 	{
 		processHandshake();
-	}
-	else
-	{
-		while (true)
-		{
-			switch (readingState)
+		return;
+	}
+
+	while (true)
+	{
+		switch (_currentFrame->readingState)
+		{
+			case HeaderPending:
 			{
-				case HeaderPending:
-				{
-					if (tcpSocket->bytesAvailable() < 2)
-					{
-						return;
-					}
-
-					// FIN, RSV1-3, Opcode
-					char header[2];
-					tcpSocket->read(header, 2); // XXX: Handle return value
-					isFinalFragment = (header[0] & 0x80) != 0;
-					opcode = static_cast<EOpcode>(header[0] & 0x0F);
-
-					// Mask, PayloadLength
-					hasMask = (header[1] & 0x80) != 0;
-					quint8 length = (header[1] & 0x7F);
-
-					switch (length)
-					{
-						case 126:
-							readingState = PayloadLengthPending;
-							break;
-						case 127:
-							readingState = BigPayloadLenghPending;
-							break;
-						default:
-							payloadLength = length;
-							readingState = MaskPending;
-							break;
-					}
-					break;
-				}; 
-				case PayloadLengthPending:
-				{
-					if (tcpSocket->bytesAvailable() < 2)
-					{
-						return;
-					}
-
-					uchar length[2];
-					tcpSocket->read(reinterpret_cast<char *>(length), 2); // XXX: Handle return value
-					payloadLength = qFromBigEndian<quint16>(reinterpret_cast<const uchar *>(length));
-					readingState = MaskPending;
-					break;
-				};
-				case BigPayloadLenghPending:
-				{
-					if (tcpSocket->bytesAvailable() < 8)
-					{
-						return;
-					}
-
-					uchar length[8];
-					tcpSocket->read(reinterpret_cast<char *>(length), 8); // XXX: Handle return value
-					// Most significant bit must be set to 0 as per http://tools.ietf.org/html/rfc6455#section-5.2
-					// XXX: Check for that?
-					payloadLength = qFromBigEndian<quint64>(length) & ~(1LL << 63);
-					readingState = MaskPending;
-					break;
-				};
-				case MaskPending:
-				{
-					if (!hasMask)
-					{
-						readingState = PayloadBodyPending;
-=======
-	if ( state() == ConnectingState )
-		return processHandshake();
-
-	while ( tcpSocket->bytesAvailable() )
-		switch ( _currentFrame->readingState ) {
-			case HeaderPending: {
 				if (tcpSocket->bytesAvailable() < 2)
+				{
 					return;
-
+				}
+
+				// FIN, RSV1-3, Opcode
 				char header[2];
 				tcpSocket->read(header, 2); // XXX: Handle return value
 				_currentFrame->final = (header[0] & 0x80) != 0;
 				_currentFrame->rsv = header[0] & 0x70;
-				_currentFrame->opcode = static_cast<EOpcode>(header[0] & 0x0F);
+				_currentFrame->opcode = static_cast<Opcode>(header[0] & 0x0F);
+
+				// Mask, PayloadLength
 				_currentFrame->hasMask = (header[1] & 0x80) != 0;
-
 				_currentFrame->payloadLength = header[1] & 0x7F;
 				switch (_currentFrame->payloadLength)
 				{
 					case 126:
 						_currentFrame->readingState = PayloadLengthPending;
->>>>>>> 58adaddc
 						break;
 					case 127:
 						_currentFrame->readingState = BigPayloadLenghPending;
@@ -647,192 +520,170 @@
 						_currentFrame->readingState = MaskPending;
 						break;
 				}
-			}; break;
-			case PayloadLengthPending: {
+				break;
+			};
+			case PayloadLengthPending:
+			{
 				if (tcpSocket->bytesAvailable() < 2)
+				{
 					return;
+				}
 
 				quint16 length;
-				tcpSocket->read( (char*) &length, 2 ); // XXX: Handle return value
-
-				_currentFrame->payloadLength = qFromBigEndian( length );
+				tcpSocket->read((char*)&length, 2); // XXX: Handle return value
+				_currentFrame->payloadLength = qFromBigEndian(length);
 				_currentFrame->readingState = MaskPending;
-			}; break;
-			case BigPayloadLenghPending: {
+				break;
+			};
+			case BigPayloadLenghPending:
+			{
 				if (tcpSocket->bytesAvailable() < 8)
+				{
 					return;
+				}
 
 				quint64 length;
-				tcpSocket->read( (char*) &length, 8 ); // XXX: Handle return value
-				_currentFrame->payloadLength = qFromBigEndian( length );
+				tcpSocket->read((char*)&length, 8); // XXX: Handle return value
+				// Most significant bit must be set to 0 as per http://tools.ietf.org/html/rfc6455#section-5.2
+				// XXX: Check for that?
+				_currentFrame->payloadLength = qFromBigEndian(length);
 				_currentFrame->readingState = MaskPending;
-			}; break;
-			case MaskPending: {
-				if (!_currentFrame->hasMask) {
+				break;
+			};
+			case MaskPending:
+			{
+				if (!_currentFrame->hasMask)
+				{
 					_currentFrame->readingState = PayloadBodyPending;
 					break;
 				}
 
-<<<<<<< HEAD
-					if (tcpSocket->bytesAvailable() < 4)
+				if (tcpSocket->bytesAvailable() < 4)
+				{
+					return;
+				}
+
+				tcpSocket->read(_currentFrame->maskingKey, 4); // XXX: Handle return value
+
+				/*if (opcode == OpClose)
+				{
+					_currentFrame->readingState = CloseDataPending;
+				}
+				else
+				{*/
+					_currentFrame->readingState = PayloadBodyPending;
+				//}
+				//break; //// Intentional fall-through ////
+			};
+			case PayloadBodyPending:
+			{
+				// TODO: Handle large payloads
+				if (tcpSocket->bytesAvailable() < _currentFrame->payloadLength)
+				{
+					return;
+				}
+
+				_currentFrame->payload = tcpSocket->read(_currentFrame->payloadLength);
+				currentFrame.append(_currentFrame->data());
+
+				currentOpcode = _currentFrame->opcode;
+				if (!_currentFrame->valid())
+				{
+					_currentFrame->clear();
+					if (currentOpcode == OpClose)
 					{
-						return;
+						closingHandshakeReceived = true;
 					}
-=======
-				if (tcpSocket->bytesAvailable() < 4)
-					return;
-
-				tcpSocket->read(_currentFrame->maskingKey, 4); // XXX: Handle return value
-				_currentFrame->readingState = PayloadBodyPending;
-			}; /* Intentional fall-through */
-			case PayloadBodyPending: {
-				// TODO: Handle large payloads
-				if ( tcpSocket->bytesAvailable() < _currentFrame->payloadLength )
-					return;
-
-				_currentFrame->payload = tcpSocket->read( _currentFrame->payloadLength );
-				currentFrame.append( _currentFrame->data() );
-
-				currentOpcode = _currentFrame->opcode;
-				if (!_currentFrame->valid()) {
-					_currentFrame->clear();
-					if ( currentOpcode == OpClose )
-						closingHandshakeReceived = true;
-					close( CloseProtocolError);
+					close(CloseProtocolError);
 					continue;
 				}
->>>>>>> 58adaddc
-
-				if ( !_currentFrame->controlFrame() ) {
-					if ( currentOpcode != OpContinue )
+
+				if (_currentFrame->controlFrame())
+				{
+					handleControlFrame();
+				}
+				else
+				{
+					if (currentOpcode != OpContinue)
+					{
 						currentDataOpcode = _currentFrame->opcode;
-
-<<<<<<< HEAD
-					if (opcode == OpClose)
+					}
+
+					if ((currentOpcode == OpContinue && !continuation) || (currentOpcode != OpContinue && continuation))
 					{
-						readingState = CloseDataPending;
-					}
-					else
-					{
-						readingState = PayloadBodyPending;
-					}
-				}; //// Intentional fall-through ////
-				case PayloadBodyPending:
-				{
-					// TODO: Handle large payloads
-					if (tcpSocket->bytesAvailable() < static_cast<qint32>(payloadLength))
-					{
-						return;
-					}
-
-					if (opcode == OpClose)
-					{
-						if (payloadLength >= 2 && tcpSocket->bytesAvailable() >= 2)
-						{
-							uchar bytes[2];
-							tcpSocket->read(reinterpret_cast<char *>(bytes), 2);
-							closeStatusCode = (ECloseStatusCode)qFromBigEndian<quint16>(reinterpret_cast<const uchar *>(bytes));
-						}
-						else
-						{
-							closeStatusCode = NoCloseStatusCode;
-						}
-					}
-
-					QByteArray ApplicationData = tcpSocket->read(payloadLength);
-					if (hasMask)
-					{
-						ApplicationData = QWsSocket::mask(ApplicationData, maskingKey);
-					}
-					currentFrame.append(ApplicationData);
-=======
-					if ( (currentOpcode == OpContinue && !continuation) ||
-							(currentOpcode != OpContinue && continuation) ) {
 						_currentFrame->clear();
-						close( CloseProtocolError);
+						close(CloseProtocolError);
 						continue;
 					}
 
 					continuation = !_currentFrame->final;
-					currentData.append( _currentFrame->data() );
-				}
-
-				if ( _currentFrame->controlFrame() )
-					handleControlFrame();
-				else if ( _currentFrame->final )
-					handleData();
->>>>>>> 58adaddc
+					currentData.append(_currentFrame->data());
+
+					if (_currentFrame->final)
+					{
+						handleData();
+					}
+				}
 
 				_currentFrame->clear();
-			}; break;
-		}
-}
-
-<<<<<<< HEAD
-					if (!isFinalFragment)
-					{
-						break;
-					}
-
-					switch (opcode)
-					{
-						case OpBinary:
-							emit frameReceived(currentFrame);
-							break;
-						case OpText:
-							emit frameReceived(QString::fromUtf8(currentFrame));
-							break;
-						case OpPing:
-							write(QWsSocket::composeHeader(true, OpPong, 0));
-							break;
-						case OpPong:
-							emit pong(pingTimer.elapsed());
-							break;
-						case OpClose:
-							closingHandshakeReceived = true;
-							close(closeStatusCode);
-							break;
-						default:
-							// DO NOTHING
-							break;
-					}
-
-					currentFrame.clear();
-					break;
-				};
-				case CloseDataPending:
-				default:
-					break;
-			} // end switch
-		} // end while(1)
-	} // end socketState
-=======
+				break;
+			};
+			case CloseDataPending:
+				// TODO
+				break;
+			default:
+				break;
+		} // end switch
+	} // end while(1)
+
+	if (tcpSocket->bytesAvailable())
+	{
+		processDataV4();
+	}
+}
 
 void QWsSocket::handleData()
 {
 	if (state() == ClosingState)
-		return;
-	if ( currentDataOpcode == OpBinary )
-		emit frameReceived( currentData );
-	if ( currentDataOpcode == OpText )
-		emit frameReceived( QString::fromUtf8(currentData) );
-	currentData.clear();
-}
-
+	{
+		return;
+	}
+	if (currentDataOpcode == OpBinary)
+	{
+		emit frameReceived(currentData);
+		currentData.clear();
+		return;
+	}
+	if (currentDataOpcode == OpText)
+	{
+		emit frameReceived(QString::fromUtf8(currentData));
+		currentData.clear();
+		return;
+	}
+}
 
 void QWsSocket::handleControlFrame()
 {
-	if ( currentOpcode == OpClose ) {
+	if (currentOpcode == OpClose)
+	{
 		closingHandshakeReceived = true;
-		close( NoCloseStatusCode );
+		close(NoCloseStatusCode);
+		return;
 	}
 	if (state() == ClosingState)
-		return;
-	if ( currentOpcode == OpPing )
-		handlePing( _currentFrame->data() );
-	if ( currentOpcode == OpPong )
-		emit pong( pingTimer.elapsed() );
->>>>>>> 58adaddc
+	{
+		return;
+	}
+	if (currentOpcode == OpPing)
+	{
+		handlePing(_currentFrame->data());
+		return;
+	}
+	if (currentOpcode == OpPong)
+	{
+		emit pong(pingTimer.elapsed());
+		return;
+	}
 }
 
 qint64 QWsSocket::writeFrame(const QByteArray& byteArray)
@@ -889,45 +740,30 @@
 	switch (tcpSocketState)
 	{
 		case QAbstractSocket::HostLookupState:
-<<<<<<< HEAD
 		{
 			QAbstractSocket::setSocketState(QAbstractSocket::HostLookupState);
 			emit QAbstractSocket::stateChanged(QAbstractSocket::HostLookupState);
-=======
-			QAbstractSocket::setSocketState( QAbstractSocket::HostLookupState );
-			emit QAbstractSocket::stateChanged( QAbstractSocket::HostLookupState );
->>>>>>> 58adaddc
 			break;
+		}
 		case QAbstractSocket::ConnectingState:
-<<<<<<< HEAD
 		{
 			QAbstractSocket::setSocketState(QAbstractSocket::ConnectingState);
 			emit QAbstractSocket::stateChanged(QAbstractSocket::ConnectingState);
-=======
-			QAbstractSocket::setSocketState( QAbstractSocket::ConnectingState );
-			emit QAbstractSocket::stateChanged( QAbstractSocket::ConnectingState );
->>>>>>> 58adaddc
 			break;
+		}
 		case QAbstractSocket::ConnectedState:
-<<<<<<< HEAD
 		{
 			if (!_secured && wsSocketState == QAbstractSocket::ConnectingState)
-=======
-			if ( wsSocketState == QAbstractSocket::ConnectingState )
->>>>>>> 58adaddc
 			{
 				setLocalAddress(tcpSocket->localAddress());
 				setLocalPort(tcpSocket->localPort());
 				startHandshake();
 			}
 			break;
+		}
 		case QAbstractSocket::ClosingState:
-<<<<<<< HEAD
 		{
 			if (wsSocketState == QAbstractSocket::ConnectedState)
-=======
-			if ( wsSocketState == QAbstractSocket::ConnectedState )
->>>>>>> 58adaddc
 			{
 				QWsSocket::close(CloseGoingAway);
 				QAbstractSocket::setSocketState(QAbstractSocket::ClosingState);
@@ -935,13 +771,10 @@
 				emit QAbstractSocket::aboutToClose();
 			}
 			break;
+		}
 		case QAbstractSocket::UnconnectedState:
-<<<<<<< HEAD
 		{
 			if (wsSocketState != QAbstractSocket::UnconnectedState)
-=======
-			if ( wsSocketState != QAbstractSocket::UnconnectedState )
->>>>>>> 58adaddc
 			{
 				QAbstractSocket::setSocketError(QAbstractSocket::NetworkError);
 				emit QAbstractSocket::error(QAbstractSocket::NetworkError);
@@ -952,6 +785,7 @@
 			closingHandshakeSent = false;
 			closingHandshakeReceived = false;
 			break;
+		}
 		default:
 			break;
 	}
@@ -962,6 +796,23 @@
 	setSocketError(tcpSocket->error());
 	setErrorString(tcpSocket->errorString());
 	emit error(err);
+}
+
+void QWsSocket::ping()
+{
+	pingTimer.restart();
+	QByteArray pingFrame = QWsSocket::composeHeader(true, OpPing, 0);
+	writeFrame(pingFrame);
+}
+
+void QWsSocket::handlePing(QByteArray applicationData)
+{
+	if (applicationData.size() > 125)
+	{
+		return close(CloseProtocolError);
+	}
+
+	writeFrames(QWsSocket::composeFrames(applicationData, OpPong));
 }
 
 QByteArray QWsSocket::generateNonce()
@@ -1086,104 +937,59 @@
 	return result;
 }
 
-QList<QByteArray> QWsSocket::composeFrames(QByteArray byteArray, QByteArray& maskingKey, bool asBinary, int maxFrameBytes)
-{
-<<<<<<< HEAD
+QList<QByteArray> QWsSocket::composeFrames(QByteArray data, Opcode opcode, QByteArray maskingKey, int maxFrameBytes)
+{
 	if (maxFrameBytes == 0)
 	{
 		maxFrameBytes = maxBytesPerFrame;
 	}
-=======
-	if (asBinary)
-		return composeFrames( byteArray, OpBinary, maxFrameBytes );
-	else
-		return composeFrames( byteArray, OpText, maxFrameBytes );
-}
->>>>>>> 58adaddc
-
-
-<<<<<<< HEAD
-	int nbFrames = byteArray.size() / maxFrameBytes + 1;
-=======
-QList<QByteArray> QWsSocket::composeFrames( QByteArray applicationData, EOpcode opcode, int frameSize )
-{
-	if ( frameSize == 0 )
-		frameSize = maxBytesPerFrame;
 
 	QList<QByteArray> frames;
-	int nbFrames = applicationData.size() / frameSize + 1;
->>>>>>> 58adaddc
-
-	for (int i=0 ; i<nbFrames ; i++)
-	{
+	int nbFrames = (data.size() / maxFrameBytes) + 1;
+
+	for (int i=0; i<nbFrames; i++)
+	{
+		QByteArray frame;
+
+		// opCode
+		Opcode frameOpcode = OpContinue;
+		if (i == 0)
+		{
+			frameOpcode = opcode;
+		}
+
+		// final frame & frame size
 		bool final = false;
-
-<<<<<<< HEAD
-		// end, size
-		bool end = false;
-		quint64 size = maxFrameBytes;
-		EOpcode opcode = OpContinue;
+		quint64 frameSize = maxFrameBytes;
 		if (i == nbFrames-1) // for multi-frames
-=======
-		if ( i > 0 ) // Continuation
-			opcode = OpContinue;
-		if ( i == nbFrames-1 )
->>>>>>> 58adaddc
 		{
 			final = true;
-			frameSize = applicationData.size();
-		}
-<<<<<<< HEAD
-		if (i == 0)
-		{
-			if (asBinary)
-			{
-				opcode = OpBinary;
-			}
-			else
-			{
-				opcode = OpText;
-			}
-		}
-		
+			frameSize = data.size();
+		}
+
 		// Compose and append the header to the frame
-		BA.append(QWsSocket::composeHeader(end, opcode, size, maskingKey));
+		frame.append(QWsSocket::composeHeader(final, frameOpcode, frameSize, maskingKey));
 		
 		// Application Data
-		QByteArray dataForThisFrame = byteArray.left(size);
-		byteArray.remove(0, size);
+		QByteArray frameData = data.left(frameSize);
+		data.remove(0, frameSize);
 		
 		// mask frame data if necessary
 		if (maskingKey.size())
 		{
-			dataForThisFrame = QWsSocket::mask(dataForThisFrame, maskingKey);
+			frameData = QWsSocket::mask(frameData, maskingKey);
 		}
 
 		// append payload to the frame
-		BA.append(dataForThisFrame);
-=======
->>>>>>> 58adaddc
-		
-		QByteArray frameData = applicationData.left( frameSize );
-		applicationData.remove( 0, frameSize );
-		frames << composeFrame( frameData, opcode, final );
+		frame.append(frameData);
+
+		// append frame to framesList
+		frames << frame;
 	}
 	return frames;
 }
 
-QByteArray QWsSocket::composeFrame( QByteArray applicationData, EOpcode opcode, bool final )
-{
-	QByteArray frame = QWsSocket::composeHeader( final, opcode, applicationData.size() );
-	frame.append( applicationData );
-	return frame;
-}
-
-<<<<<<< HEAD
-QByteArray QWsSocket::composeHeader(bool end, EOpcode opcode, quint64 payloadLength, QByteArray maskingKey)
-=======
-
-QByteArray QWsSocket::composeHeader( bool end, EOpcode opcode, quint64 payloadLength, QByteArray maskingKey )
->>>>>>> 58adaddc
+QByteArray QWsSocket::composeHeader(bool end, Opcode opcode, quint64 payloadLength, QByteArray maskingKey)
 {
 	QByteArray BA;
 	quint8 byte;
@@ -1299,13 +1105,6 @@
 	return hs;
 }
 
-void QWsSocket::ping()
-{
-	pingTimer.restart();
-	QByteArray pingFrame = QWsSocket::composeHeader(true, OpPing, 0);
-	writeFrame(pingFrame);
-}
-
 void QWsSocket::setResourceName(QString rn)
 {
 	_resourceName = rn;
@@ -1381,30 +1180,4 @@
 	return _extensions;
 }
 
-<<<<<<< HEAD
-} // namespace QtWebsocket
-=======
-QString QWsSocket::composeOpeningHandShake( QString resourceName, QString host, QString origin, QString extensions, QString key )
-{
-	QString hs;
-	hs.append(QLatin1String("GET ") + resourceName + QLatin1String(" HTTP/1.1\r\n"));
-	hs.append(QLatin1String("Host: ") + host + "\r\n");
-	hs.append(QLatin1String("Upgrade: websocket\r\n"));
-	hs.append(QLatin1String("Connection: Upgrade\r\n"));
-	hs.append(QLatin1String("Sec-WebSocket-Key: ") + key + QLatin1String("\r\n"));
-	hs.append(QLatin1String("Origin: ") + origin + QLatin1String("\r\n"));
-	hs.append(QLatin1String("Sec-WebSocket-Extensions: ") + extensions + QLatin1String("\r\n"));
-	hs.append(QLatin1String("Sec-WebSocket-Version: 13\r\n"));
-	hs.append(QLatin1String("\r\n"));
-	return hs;
-}
-
-
-void QWsSocket::handlePing( QByteArray applicationData )
-{
-	if (applicationData.size() > 125)
-		return close( CloseProtocolError );
-
-	writeFrames( QWsSocket::composeFrames(applicationData, OpPong) );
-}
->>>>>>> 58adaddc
+} // namespace QtWebsocket