--- conflicted
+++ resolved
@@ -35,6 +35,7 @@
 
 QWsSocket::QWsSocket(QObject* parent, QTcpSocket* socket, EWebsocketVersion ws_v, bool useSsl2) :
 	QAbstractSocket(QAbstractSocket::UnknownSocketType, parent),
+	useSsl(useSsl2),
 	tcpSocket(socket ? socket : (useSsl ? new QSslSocket : new QTcpSocket)),
 	_version(ws_v),
 	_hostPort(-1),
@@ -45,13 +46,7 @@
 	isFinalFragment(false),
 	hasMask(false),
 	payloadLength(0),
-<<<<<<< HEAD
-	maskingKey(4, 0),
-	serverSideSocket(false),
-	useSsl(useSsl2)
-=======
 	maskingKey(4, 0)
->>>>>>> 94439973
 {
 	tcpSocket->setParent(this);
 
@@ -283,13 +278,8 @@
 	{
 		return QWsSocket::write(string.toLatin1());
 	}
-<<<<<<< HEAD
-
+	
 	const QList<QByteArray>& framesList = QWsSocket::composeFrames(string.toLatin1(), false, maxBytesPerFrame);
-	return writeFrames(framesList);
-=======
-	
-	const QList<QByteArray>& framesList = QWsSocket::composeFrames(string.toUtf8(), false, maxBytesPerFrame);
 
 	if(writeFrames(framesList) != -1)
 	{
@@ -300,7 +290,6 @@
 	{
 		return -1;
 	}
->>>>>>> 94439973
 }
 
 qint64 QWsSocket::write(const QByteArray & byteArray)
@@ -631,15 +620,9 @@
 		{
 			if (!useSsl && wsSocketState == QAbstractSocket::ConnectingState)
 			{
-<<<<<<< HEAD
-				startHandshake();
-=======
 				setLocalAddress(tcpSocket->localAddress());
 				setLocalPort(tcpSocket->localPort());
-				key = QWsSocket::generateNonce();
-				QString handshake = composeOpeningHandShake(QLatin1String("/"), _host, QLatin1String("QtWebsocket application"), key);
-				tcpSocket->write(handshake.toUtf8());
->>>>>>> 94439973
+				startHandshake();
 			}
 			break;
 		}
