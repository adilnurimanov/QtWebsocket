--- conflicted
+++ resolved
@@ -122,8 +122,8 @@
 					if ( reason.size() )
 					{
 						if ( ! serverSideSocket )
-						{
-							reason = QWsSocket::mask( reason.toUtf8(), maskingKey );
+                        {
+                            reason = QWsSocket::mask( reason, maskingKey );
 						}
 						body.append( reason );
 					}
@@ -350,7 +350,9 @@
 void QWsSocket::processDataV4()
 {
     if( state() == QAbstractSocket::ConnectingState )
+    {
         processHandshake();
+    }
     else
     while (true)
     switch ( readingState ) {
@@ -368,39 +370,7 @@
 		hasMask = (header[1] & 0x80) != 0;
 		quint8 length = (header[1] & 0x7F);
 
-<<<<<<< HEAD
-		/*if ( opcode == OpClose )
-		{
-			readingState = CloseDataPending;
-		}
-		else*/
-		{
-			switch (length)
-			{
-				case 126:
-					readingState = PayloadLengthPending;
-					break;
-				case 127:
-					readingState = BigPayloadLenghPending;
-					break;
-				default:
-					payloadLength = length;
-					readingState = MaskPending;
-					break;
-			}
-		}
-	}; break;
-	case CloseDataPending: {
-		if ( tcpSocket->bytesAvailable() )
-		{
-			uchar bytes[2];
-			tcpSocket->read(reinterpret_cast<char *>(bytes), 2);
-            quint16 closeStatus = qFromBigEndian<quint16>(reinterpret_cast<const uchar *>(bytes));
-		}
-		if ( tcpSocket->bytesAvailable() )
-=======
-		switch (length)
->>>>>>> d190b4ac
+        switch (length)
 		{
 			case 126:
 				readingState = PayloadLengthPending;
