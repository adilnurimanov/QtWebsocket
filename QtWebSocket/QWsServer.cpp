#include "QWsServer.h"

#include <QRegExp>
#include <QStringList>
#include <QByteArray>
#include <QCryptographicHash>
#include <QDateTime>
#include <QDebug>

const QString QWsServer::regExpResourceNameStr( "GET\\s(.*)\\sHTTP/1.1\r\n" );
const QString QWsServer::regExpHostStr( "Host:\\s(.+(:\\d+)?)\r\n" );
const QString QWsServer::regExpKeyStr( "Sec-WebSocket-Key:\\s(.{24})\r\n" );
const QString QWsServer::regExpKey1Str( "Sec-WebSocket-Key1:\\s(.+)\r\n" );
const QString QWsServer::regExpKey2Str( "Sec-WebSocket-Key2:\\s(.+)\r\n" );
const QString QWsServer::regExpKey3Str( "(.{8})(\r\n)*$" );
const QString QWsServer::regExpVersionStr( "Sec-WebSocket-Version:\\s(\\d+)\r\n" );
const QString QWsServer::regExpOriginStr( "Origin:\\s(.+)\r\n" );
const QString QWsServer::regExpOriginV6Str( "Sec-WebSocket-Origin:\\s(.+)\r\n" );
const QString QWsServer::regExpProtocolStr( "Sec-WebSocket-Protocol:\\s(.+)\r\n" );
const QString QWsServer::regExpExtensionsStr( "Sec-WebSocket-Extensions:\\s(.+)\r\n" );

QWsServer::QWsServer(QObject * parent)
	: QObject(parent)
{
	tcpServer = new QTcpServer(this);
	connect(tcpServer, SIGNAL(newConnection()), this, SLOT(newTcpConnection()));
	qsrand( QDateTime::currentMSecsSinceEpoch() );
}

QWsServer::~QWsServer()
{
	tcpServer->deleteLater();
}

bool QWsServer::listen(const QHostAddress & address, quint16 port)
{
	return tcpServer->listen(address, port);
}

void QWsServer::close()
{
	tcpServer->close();
}

QAbstractSocket::SocketError QWsServer::serverError()
{
	return tcpServer->serverError();
}

QString QWsServer::errorString()
{
	return tcpServer->errorString();
}

void QWsServer::newTcpConnection()
{
	QTcpSocket * clientSocket = tcpServer->nextPendingConnection();
	QObject * clientObject = qobject_cast<QObject*>(clientSocket);
	connect(clientObject, SIGNAL(readyRead()), this, SLOT(dataReceived()));
}
//#include "Log.h"
void QWsServer::dataReceived()
{
	QTcpSocket * clientSocket = qobject_cast<QTcpSocket*>(sender());
	if (clientSocket == 0)
		return;

	QString request( clientSocket->readAll() );

<<<<<<< HEAD
=======
    qDebug() << "======== Handshake Received \n"
        << request
        << "======== \n";

>>>>>>> 6d0b9604
	QRegExp regExp;
	regExp.setMinimal( true );
	
	// Extract mandatory datas
	
	// Version
	regExp.setPattern( QWsServer::regExpVersionStr );
	regExp.indexIn(request);
	QString versionStr = regExp.cap(1);
	int version = 0;
	if ( ! versionStr.isEmpty() )
		version = versionStr.toInt();
	
	// Resource name
	regExp.setPattern( QWsServer::regExpResourceNameStr );
	regExp.indexIn(request);
	QString resourceName = regExp.cap(1);
	
	// Host (address & port)
	regExp.setPattern( QWsServer::regExpHostStr );
	regExp.indexIn(request);
	QStringList sl = regExp.cap(1).split(':');
	QString hostAddress = sl[0];
	QString hostPort;
	if ( sl.size() > 1 )
		hostPort = sl[1];
	
	// Key
	QString key, key1, key2, key3;
	if ( version >= 6 )
	{
		regExp.setPattern( QWsServer::regExpKeyStr );
		regExp.indexIn(request);
		key = regExp.cap(1);
	}
	else
	{
		regExp.setPattern( QWsServer::regExpKey1Str );
		regExp.indexIn(request);
		key1 = regExp.cap(1);
		regExp.setPattern( QWsServer::regExpKey2Str );
		regExp.indexIn(request);
		key2 = regExp.cap(1);
		regExp.setPattern( QWsServer::regExpKey3Str );
		regExp.indexIn(request);
		key3 = regExp.cap(1);
	}
	
	// Extract optional datas
	// Origin
	QString origin;
	if ( version < 6 || version > 8 )
	{
		regExp.setPattern( QWsServer::regExpOriginStr );
		regExp.indexIn(request);
		origin = regExp.cap(1);
	}
	else
	{
		regExp.setPattern( QWsServer::regExpOriginV6Str );
		regExp.indexIn(request);
		origin = regExp.cap(1);
	}

	// Protocol
	regExp.setPattern( QWsServer::regExpProtocolStr );
	regExp.indexIn(request);
	QString protocol = regExp.cap(1);

	// Extensions
	regExp.setPattern( QWsServer::regExpExtensionsStr );
	regExp.indexIn(request);
	QString extensions = regExp.cap(1);
	
	////////////////////////////////////////////////////////////////////

	if ( version < 6 )
	{
		Log::display( "======== Handshake Received" );
		Log::display( request );
		Log::display( "========" );
		Log::display( "" );
	}

	// If the mandatory params are not setted, we abord the connection to the Websocket server
	if ( hostAddress.isEmpty()
		|| resourceName.isEmpty()
		|| ( key.isEmpty() && ( key1.isEmpty() || key2.isEmpty() || key3.isEmpty() ) )
	   )
		return;
	
	////////////////////////////////////////////////////////////////////
	
	// Compose handshake answer
	
	QString answer;
	
	QString accept;
	if ( version >= 6 )
	{
		accept = computeAcceptV2( key );
		answer.append("HTTP/1.1 101 Switching Protocols\r\n");
		answer.append("Upgrade: websocket\r\n");
		answer.append("Connection: Upgrade\r\n");
		answer.append("Sec-WebSocket-Accept: " + accept + "\r\n" + "\r\n");
	}
	else if ( version < 6 )
	{
		accept = computeAcceptV1( key1, key2, key3 );
		answer.append("HTTP/1.1 101 WebSocket Protocol Handshake\r\n");
		answer.append("Upgrade: Websocket\r\n");
		answer.append("Connection: Upgrade\r\n");
		answer.append("Sec-WebSocket-Origin: " + origin + "\r\n");
		answer.append("Sec-WebSocket-Location: ws://" + hostAddress + ( hostPort.isEmpty() ? "" : (":"+hostPort) ) + resourceName + "\r\n");
		if ( !protocol.isEmpty() )
			answer.append("Sec-WebSocket-Protocol: " + protocol + "\r\n");
		answer.append( accept );
	}
	
<<<<<<< HEAD
	if ( version < 6 )
	{
		Log::display( "======== Handshake sent" );
		Log::display( answer );
		Log::display( "========" );
		Log::display( "" );
	}
=======
    qDebug() << "======== Handshake sent \n"
        << answer
        << "======== \n";
>>>>>>> 6d0b9604

	// Handshake OK, new connection
	disconnect(clientSocket, SIGNAL(readyRead()), this, SLOT(dataReceived()));

	// Send handshake answer
	clientSocket->write( answer.toUtf8() );
	clientSocket->flush();

	// TEMPORARY CODE FOR LINUX COMPATIBILITY
	QWsSocket * wsSocket = new QWsSocket( clientSocket, this );
	addPendingConnection( wsSocket );
	emit newConnection();

	/*
	// ORIGINAL CODE
	int socketDescriptor = clientSocket->socketDescriptor();
	incomingConnection( socketDescriptor );
	*/
}

void QWsServer::incomingConnection( int socketDescriptor )
{
	QTcpSocket * tcpSocket = new QTcpSocket(tcpServer);
	tcpSocket->setSocketDescriptor( socketDescriptor, QAbstractSocket::ConnectedState );
	QWsSocket * wsSocket = new QWsSocket( tcpSocket, this );

	addPendingConnection( wsSocket );
	emit newConnection();
}

void QWsServer::addPendingConnection( QWsSocket * socket )
{
	if ( pendingConnections.size() < maxPendingConnections() )
		pendingConnections.enqueue(socket);
}

QWsSocket * QWsServer::nextPendingConnection()
{
	return pendingConnections.dequeue();
}

bool QWsServer::hasPendingConnections()
{
	if ( pendingConnections.size() > 0 )
		return true;
	return false;
}

int QWsServer::maxPendingConnections()
{
	return tcpServer->maxPendingConnections();
}

bool QWsServer::isListening()
{
	return tcpServer->isListening();
}

QNetworkProxy QWsServer::proxy()
{
	return tcpServer->proxy();
}

QHostAddress QWsServer::serverAddress()
{
	return tcpServer->serverAddress();
}

quint16 QWsServer::serverPort()
{
	return tcpServer->serverPort();
}

void QWsServer::setMaxPendingConnections( int numConnections )
{
	tcpServer->setMaxPendingConnections( numConnections );
}

void QWsServer::setProxy( const QNetworkProxy & networkProxy )
{
	tcpServer->setProxy( networkProxy );
}

bool QWsServer::setSocketDescriptor( int socketDescriptor )
{
	return tcpServer->setSocketDescriptor( socketDescriptor );
}

int QWsServer::socketDescriptor()
{
	return tcpServer->socketDescriptor();
}

bool QWsServer::waitForNewConnection( int msec, bool * timedOut )
{
	return tcpServer->waitForNewConnection( msec, timedOut );
}

QString QWsServer::computeAcceptV2(QString key)
{
	key += "258EAFA5-E914-47DA-95CA-C5AB0DC85B11";
	QByteArray hash = QCryptographicHash::hash ( key.toUtf8(), QCryptographicHash::Sha1 );
	return hash.toBase64();
}
#include "Log.h"
QString QWsServer::computeAcceptV1( QString key1, QString key2, QString key3 )
{
	QString numStr1;
	QString numStr2;

	QChar carac;
	for ( int i=0 ; i<key1.size() ; i++ )
	{
		carac = key1[ i ];
		if ( carac.isDigit() )
			numStr1.append( carac );
	}
	for ( int i=0 ; i<key2.size() ; i++ )
	{
	    carac = key2[ i ];
		if ( carac.isDigit() )
			numStr2.append( carac );
	}

	quint32 num1 = numStr1.toUInt();
	quint32 num2 = numStr2.toUInt();

	Log::display( QString::number(num1) );
	Log::display( QString::number(num2) );

	int numSpaces1 = key1.count( ' ' );
	int numSpaces2 = key2.count( ' ' );

	Log::display( QString::number(numSpaces1) );
	Log::display( QString::number(numSpaces2) );

	num1 /= numSpaces1;
	num2 /= numSpaces2;

	QString concat = serializeInt( num1 ) + serializeInt( num2 ) + key3;

	QByteArray md5 = QCryptographicHash::hash( concat.toAscii(), QCryptographicHash::Md5 );
  
	return QString( md5 );
}

QString QWsServer::serializeInt( quint32 number, quint8 nbBytes )
{
	QString bin;
	quint8 currentNbBytes = 0;
	while (number > 0 && currentNbBytes < nbBytes)
	{  
		bin.prepend( QChar::fromAscii(number) );
		number = number >> 8;
		currentNbBytes++;
	}
	while (currentNbBytes < nbBytes)
	{
		bin.prepend( QChar::fromAscii(0) );
		currentNbBytes++;
    }
	return bin;
}<|MERGE_RESOLUTION|>--- conflicted
+++ resolved
@@ -58,7 +58,7 @@
 	QObject * clientObject = qobject_cast<QObject*>(clientSocket);
 	connect(clientObject, SIGNAL(readyRead()), this, SLOT(dataReceived()));
 }
-//#include "Log.h"
+
 void QWsServer::dataReceived()
 {
 	QTcpSocket * clientSocket = qobject_cast<QTcpSocket*>(sender());
@@ -67,13 +67,6 @@
 
 	QString request( clientSocket->readAll() );
 
-<<<<<<< HEAD
-=======
-    qDebug() << "======== Handshake Received \n"
-        << request
-        << "======== \n";
-
->>>>>>> 6d0b9604
 	QRegExp regExp;
 	regExp.setMinimal( true );
 	
@@ -152,10 +145,9 @@
 
 	if ( version < 6 )
 	{
-		Log::display( "======== Handshake Received" );
-		Log::display( request );
-		Log::display( "========" );
-		Log::display( "" );
+		qDebug() << "======== Handshake Received \n"
+				 << request
+				 << "======== \n";
 	}
 
 	// If the mandatory params are not setted, we abord the connection to the Websocket server
@@ -193,19 +185,12 @@
 		answer.append( accept );
 	}
 	
-<<<<<<< HEAD
 	if ( version < 6 )
 	{
-		Log::display( "======== Handshake sent" );
-		Log::display( answer );
-		Log::display( "========" );
-		Log::display( "" );
-	}
-=======
-    qDebug() << "======== Handshake sent \n"
-        << answer
-        << "======== \n";
->>>>>>> 6d0b9604
+		qDebug() << "======== Handshake sent \n"
+				 << answer
+				 << "======== \n";
+	}
 
 	// Handshake OK, new connection
 	disconnect(clientSocket, SIGNAL(readyRead()), this, SLOT(dataReceived()));
@@ -310,7 +295,7 @@
 	QByteArray hash = QCryptographicHash::hash ( key.toUtf8(), QCryptographicHash::Sha1 );
 	return hash.toBase64();
 }
-#include "Log.h"
+
 QString QWsServer::computeAcceptV1( QString key1, QString key2, QString key3 )
 {
 	QString numStr1;
@@ -333,14 +318,14 @@
 	quint32 num1 = numStr1.toUInt();
 	quint32 num2 = numStr2.toUInt();
 
-	Log::display( QString::number(num1) );
-	Log::display( QString::number(num2) );
+	qDebug() << QString::number(num1);
+	qDebug() << QString::number(num2);
 
 	int numSpaces1 = key1.count( ' ' );
 	int numSpaces2 = key2.count( ' ' );
 
-	Log::display( QString::number(numSpaces1) );
-	Log::display( QString::number(numSpaces2) );
+	qDebug() << QString::number(numSpaces1);
+	qDebug() << QString::number(numSpaces2);
 
 	num1 /= numSpaces1;
 	num2 /= numSpaces2;
