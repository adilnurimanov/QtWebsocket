--- conflicted
+++ resolved
@@ -4,21 +4,16 @@
 
 int QWsSocket::maxBytesPerFrame = 1400;
 
-<<<<<<< HEAD
-QWsSocket::QWsSocket( QTcpSocket * socket, QObject * parent, quint8 protVers ) :
-	QAbstractSocket( QAbstractSocket::UnknownSocketType, parent )
-=======
-QWsSocket::QWsSocket(QTcpSocket * socket, QObject * parent) :
+QWsSocket::QWsSocket( QTcpSocket * socket, QObject * parent, EWebsocketVersion ws_v ) :
 	QAbstractSocket( QAbstractSocket::UnknownSocketType, parent ),
 	state(HeaderPending),
 	isFinalFragment(false),
 	hasMask(false),
 	payloadLength(0),
 	maskingKey(4, 0)
->>>>>>> a6288edf
 {
 	tcpSocket = socket;
-	protocolVersion = protVers;
+	websocketVersion = ws_v;
 
 	//setSocketState( QAbstractSocket::UnconnectedState );
 	setSocketState( socket->state() );
@@ -35,46 +30,12 @@
 
 void QWsSocket::dataReceived()
 {
-<<<<<<< HEAD
-	if ( protocolVersion == 0 )
+	if ( websocketVersion == WS_V0 )
 	{
 		dataReceivedV0();
 		return;
 	}
 
-	QByteArray BA; // ReadBuffer
-	quint8 byte; // currentByteBuffer
-
-	// FIN, RSV1-3, Opcode
-	BA = tcpSocket->read(1);
-	byte = BA[0];
-	quint8 FIN = (byte >> 7);
-	quint8 RSV1 = ((byte & 0x7F) >> 6);
-	quint8 RSV2 = ((byte & 0x3F) >> 5);
-	quint8 RSV3 = ((byte & 0x1F) >> 4);
-	EOpcode Opcode = (EOpcode)(byte & 0x0F);
-
-	// Mask, PayloadLength
-	BA = tcpSocket->read(1);
-	byte = BA[0];
-	quint8 Mask = (byte >> 7);
-	quint64 PayloadLength = (byte & 0x7F);
-	// Extended PayloadLength
-	if ( PayloadLength == 126 )
-	{
-		BA = tcpSocket->read(2);
-		PayloadLength = ((quint8)BA[0] << 8) + (quint8)BA[1];
-	}
-	else if ( PayloadLength == 127 )
-	{
-		BA = tcpSocket->read(8);
-		PayloadLength = 0;
-		quint64 plbyte;
-		for ( int i=0 ; i<8 ; i++ )
-		{
-			plbyte = (quint8)BA[i];
-			PayloadLength += ( plbyte << (7-i)*8 );
-=======
 	while (true) switch (state) {
 	case HeaderPending: {
 		if (tcpSocket->bytesAvailable() < 2)
@@ -127,7 +88,6 @@
 		if (!hasMask) {
 			state = PayloadBodyPending;
 			break;
->>>>>>> a6288edf
 		}
 
 		if (tcpSocket->bytesAvailable() < 4)
@@ -256,7 +216,7 @@
 
 qint64 QWsSocket::write ( const QString & string, int maxFrameBytes )
 {
-	if ( protocolVersion == 0 )
+	if ( websocketVersion == WS_V0 )
 	{
 		return QWsSocket::write( string.toAscii(), maxFrameBytes );
 	}
@@ -264,13 +224,13 @@
 	if ( maxFrameBytes == 0 )
 		maxFrameBytes = maxBytesPerFrame;
 
-	QList<QByteArray> framesList = QWsSocket::composeFrames( string.toUtf8(), false, maxFrameBytes );
+	QList<QByteArray> framesList = QWsSocket::composeFrames( string.toAscii(), false, maxFrameBytes );
 	return writeFrames( framesList );
 }
 
 qint64 QWsSocket::write ( const QByteArray & byteArray, int maxFrameBytes )
 {
-	if ( protocolVersion == 0 )
+	if ( websocketVersion == WS_V0 )
 	{
 		QByteArray BA;
 		BA.append( (char)0x00 );
@@ -303,7 +263,7 @@
 
 void QWsSocket::close( QString reason )
 {
-	if ( protocolVersion == 0 )
+	if ( websocketVersion == WS_V0 )
 	{
 		QByteArray BA;
 		BA.append( (char)0xFF );
@@ -477,14 +437,14 @@
 QString QWsSocket::composeOpeningHandShake( QString ressourceName, QString host, QString origin, QString extensions, QString key )
 {
 	QString hs;
-	hs.append("GET /ws HTTP/1.1\r\n");
-	hs.append("Host: pmx\r\n");
+	hs.append("GET " + ressourceName + " HTTP/1.1\r\n");
+	hs.append("Host: " + host + "\r\n");
 	hs.append("Upgrade: websocket\r\n");
 	hs.append("Connection: Upgrade\r\n");
-	hs.append("Sec-WebSocket-Version: 6\r\n");
-	hs.append("Sec-WebSocket-Origin: http://pmx\r\n");
-	hs.append("Sec-WebSocket-Extensions: deflate-stream\r\n");
-	hs.append("Sec-WebSocket-Key: x3JJHMbDL1EzLkh9GBhXDw==\r\n");
+	hs.append("Sec-WebSocket-Key: " + key + "\r\n");
+	hs.append("Origin: " + origin + "\r\n");
+	hs.append("Sec-WebSocket-Extensions: " + extensions + "\r\n");
+	hs.append("Sec-WebSocket-Version: 13\r\n");
 	hs.append("\r\n");
 	return hs;
 }